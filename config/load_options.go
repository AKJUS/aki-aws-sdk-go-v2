--- conflicted
+++ resolved
@@ -207,16 +207,14 @@
 	// The sdk app ID retrieved from env var or shared config to be added to request user agent header
 	AppID string
 
-<<<<<<< HEAD
 	// Specifies whether an operation request could be compressed
 	DisableRequestCompression *bool
 
 	// The inclusive min bytes of a request body that could be compressed
 	RequestMinCompressSizeBytes *int64
-=======
+
 	// Whether S3 Express auth is disabled.
 	S3DisableExpressAuth *bool
->>>>>>> 0a955dd1
 }
 
 func (o LoadOptions) getDefaultsMode(ctx context.Context) (aws.DefaultsMode, bool, error) {
